
/**
 * @file Processors are used to prepare non-textual inputs (e.g., image or audio) for a model.
 * 
 * **Example:** Using a `WhisperProcessor` to prepare an audio input for a model.
 * ```javascript
 * import { AutoProcessor, read_audio } from '@xenova/transformers';
 *
 * let processor = await AutoProcessor.from_pretrained('openai/whisper-tiny.en');
 * let audio = await read_audio('https://huggingface.co/datasets/Narsil/asr_dummy/resolve/main/mlk.flac', 16000);
 * let { input_features } = await processor(audio);
 * // Tensor {
 * //   data: Float32Array(240000) [0.4752984642982483, 0.5597258806228638, 0.56434166431427, ...],
 * //   dims: [1, 80, 3000],
 * //   type: 'float32',
 * //   size: 240000,
 * // }
 * ```
 * 
 * @module processors
 */
import {
    Callable,
    calculateDimensions,
    calculateReflectOffset,
} from './utils/core.js';

import {
    getModelJSON,
} from './utils/hub.js';

import {
    min,
    max,
    softmax,
} from './utils/maths.js';


import { Tensor, transpose, cat, interpolate, stack } from './utils/tensor.js';

import { RawImage } from './utils/image.js';
import {
    window_function,
    spectrogram,
    mel_filter_bank,
} from './utils/audio.js';


// Helper functions

/**
 * Converts bounding boxes from center format to corners format.
 * 
 * @param {number[]} arr The coordinate for the center of the box and its width, height dimensions (center_x, center_y, width, height)
 * @returns {number[]} The coodinates for the top-left and bottom-right corners of the box (top_left_x, top_left_y, bottom_right_x, bottom_right_y)
 */
function center_to_corners_format([centerX, centerY, width, height]) {
    return [
        centerX - width / 2,
        centerY - height / 2,
        centerX + width / 2,
        centerY + height / 2
    ];
}

/**
 * Post-processes the outputs of the model (for object detection).
 * @param {Object} outputs The outputs of the model that must be post-processed
 * @param {Tensor} outputs.logits The logits
 * @param {Tensor} outputs.pred_boxes The predicted boxes.
 * @param {number} [threshold=0.5] The threshold to use for the scores.
 * @param {number[][]} [target_sizes=null] The sizes of the original images.
 * @param {boolean} [is_zero_shot=false] Whether zero-shot object detection was performed.
 * @return {Object[]} An array of objects containing the post-processed outputs.
 * @private
 */
function post_process_object_detection(outputs, threshold = 0.5, target_sizes = null, is_zero_shot = false) {
    const out_logits = outputs.logits;
    const out_bbox = outputs.pred_boxes;
    const [batch_size, num_boxes, num_classes] = out_logits.dims;

    if (target_sizes !== null && target_sizes.length !== batch_size) {
        throw Error("Make sure that you pass in as many target sizes as the batch dimension of the logits")
    }
    let toReturn = [];
    for (let i = 0; i < batch_size; ++i) {
        let target_size = target_sizes !== null ? target_sizes[i] : null;
        let info = {
            boxes: [],
            classes: [],
            scores: []
        }
        let logits = out_logits[i];
        let bbox = out_bbox[i];

        for (let j = 0; j < num_boxes; ++j) {
            let logit = logits[j];

            let indices = [];
            let probs;
            if (is_zero_shot) {
                // Get indices of classes with high enough probability
                probs = logit.sigmoid().data;
                for (let k = 0; k < probs.length; ++k) {
                    if (probs[k] > threshold) {
                        indices.push(k);
                    }
                }

            } else {
                // Get most probable class
                let maxIndex = max(logit.data)[1];

                if (maxIndex === num_classes - 1) {
                    // This is the background class, skip it
                    continue;
                }
                indices.push(maxIndex);

                // Compute softmax over classes
                probs = softmax(logit.data);
            }

            for (const index of indices) {

                // Some class has a high enough probability
                /** @type {number[]} */
                let box = bbox[j].data;

                // convert to [x0, y0, x1, y1] format
                box = center_to_corners_format(box)
                if (target_size !== null) {
                    box = box.map((x, i) => x * target_size[(i + 1) % 2])
                }

                info.boxes.push(box);
                info.classes.push(index);
                info.scores.push(probs[index]);
            }
        }
        toReturn.push(info);
    }
    return toReturn;
}

/**
 * Named tuple to indicate the order we are using is (height x width), even though
 * the Graphics’ industry standard is (width x height).
 * @typedef {[height: number, width: number]} HeightWidth
 */

/**
 * Helper function to validate audio inputs.
 * @param {any} audio The audio data.
 * @param {string} feature_extractor The name of the feature extractor.
 * @private
 */
function validate_audio_inputs(audio, feature_extractor) {
    if (!(audio instanceof Float32Array || audio instanceof Float64Array)) {
        throw new Error(
            `${feature_extractor} expects input to be a Float32Array or a Float64Array, but got ${audio?.constructor?.name ?? typeof audio} instead.` +
            `If using the feature extractor directly, remember to use \`read_audio(url, sampling_rate)\` to obtain the raw audio data of the file/url.`
        )
    }
}

/**
 * Helper function to constrain a value to be a multiple of a number.
 * @param {number} val The value to constrain.
 * @param {number} multiple The number to constrain to.
 * @param {number} [minVal=0] The minimum value to constrain to.
 * @param {number} [maxVal=null] The maximum value to constrain to.
 * @returns {number} The constrained value.
 * @private
 */
function constraint_to_multiple_of(val, multiple, minVal = 0, maxVal = null) {
    let x = Math.round(val / multiple) * multiple;

    if (maxVal !== null && x > maxVal) {
        x = Math.floor(val / multiple) * multiple;
    }

    if (x < minVal) {
        x = Math.ceil(val / multiple) * multiple;
    }

    return x;
}

/**
 * Base class for feature extractors.
 *
 * @extends Callable
 */
export class FeatureExtractor extends Callable {
    /**
     * Constructs a new FeatureExtractor instance.
     *
     * @param {Object} config The configuration for the feature extractor.
     */
    constructor(config) {
        super();
        this.config = config
    }
}

/**
 * @typedef {object} ImageFeatureExtractorResult
 * @property {Tensor} pixel_values The pixel values of the batched preprocessed images.
 * @property {HeightWidth[]} original_sizes Array of two-dimensional tuples like [[480, 640]].
 * @property {HeightWidth[]} reshaped_input_sizes Array of two-dimensional tuples like [[1000, 1330]].
 */

/**
 * Feature extractor for image models.
 *
 * @extends FeatureExtractor
 */
export class ImageFeatureExtractor extends FeatureExtractor {

    /**
     * Constructs a new ImageFeatureExtractor instance.
     *
     * @param {Object} config The configuration for the feature extractor.
     * @param {number[]} config.image_mean The mean values for image normalization.
     * @param {number[]} config.image_std The standard deviation values for image normalization.
     * @param {boolean} config.do_rescale Whether to rescale the image pixel values to the [0,1] range.
     * @param {number} config.rescale_factor The factor to use for rescaling the image pixel values.
     * @param {boolean} config.do_normalize Whether to normalize the image pixel values.
     * @param {boolean} config.do_resize Whether to resize the image.
     * @param {number} config.resample What method to use for resampling.
     * @param {number} config.size The size to resize the image to.
     */
    constructor(config) {
        super(config);

        this.image_mean = this.config.image_mean ?? this.config.mean;
        this.image_std = this.config.image_std ?? this.config.std;

        this.resample = this.config.resample ?? 2; // 2 => bilinear
        this.do_rescale = this.config.do_rescale ?? true;
        this.rescale_factor = this.config.rescale_factor ?? (1 / 255);
        this.do_normalize = this.config.do_normalize;

        this.do_resize = this.config.do_resize;
        this.do_thumbnail = this.config.do_thumbnail;
        this.size = this.config.size;
        this.size_divisibility = this.config.size_divisibility ?? this.config.size_divisor;

        this.do_center_crop = this.config.do_center_crop;
        this.crop_size = this.config.crop_size;
        this.do_convert_rgb = this.config.do_convert_rgb ?? true;
        this.do_crop_margin = this.config.do_crop_margin;

        this.pad_size = this.config.pad_size;
        this.do_pad = this.config.do_pad;

        if (this.do_pad && !this.pad_size && this.size && this.size.width !== undefined && this.size.height !== undefined) {
            // Should pad, but no pad size specified
            // We infer the pad size from the resize size
            this.pad_size = this.size
        }
    }

    /**
     * Resize the image to make a thumbnail. The image is resized so that no dimension is larger than any
     * corresponding dimension of the specified size.
     * @param {RawImage} image The image to be resized.
     * @param {{height:number, width:number}} size The size `{"height": h, "width": w}` to resize the image to.
     * @param {string | 0 | 1 | 2 | 3 | 4 | 5} [resample=2] The resampling filter to use.
     * @returns {Promise<RawImage>} The resized image.
     */
    async thumbnail(image, size, resample = 2) {
        const input_height = image.height;
        const input_width = image.width;

        const output_height = size.height;
        const output_width = size.width;

        // We always resize to the smallest of either the input or output size.
        let height = Math.min(input_height, output_height)
        let width = Math.min(input_width, output_width)

        if (height === input_height && width === input_width) {
            return image;
        }
        if (input_height > input_width) {
            width = Math.floor(input_width * height / input_height);
        } else if (input_width > input_height) {
            height = Math.floor(input_height * width / input_width);
        }
        return await image.resize(width, height, { resample });
    }


    /**
     * Crops the margin of the image. Gray pixels are considered margin (i.e., pixels with a value below the threshold).
     * @param {RawImage} image The image to be cropped.
     * @param {number} gray_threshold Value below which pixels are considered to be gray.
     * @returns {Promise<RawImage>} The cropped image.
     */
    async crop_margin(image, gray_threshold = 200) {

        const gray_image = image.clone().grayscale();

        const minValue = min(gray_image.data)[0];
        const maxValue = max(gray_image.data)[0];
        const diff = maxValue - minValue;

        if (diff === 0) {
            return image;
        }

        const threshold = gray_threshold / 255;

        let x_min = gray_image.width, y_min = gray_image.height, x_max = 0, y_max = 0;
        for (let j = 0; j < gray_image.height; ++j) {
            const row = j * gray_image.width;
            for (let i = 0; i < gray_image.width; ++i) {
                if ((gray_image.data[row + i] - minValue) / diff < threshold) {
                    // We have a non-zero pixel, so we update the min/max values accordingly
                    x_min = Math.min(x_min, i);
                    y_min = Math.min(y_min, j);
                    x_max = Math.max(x_max, i);
                    y_max = Math.max(y_max, j);
                }
            }
        }

        image = await image.crop([x_min, y_min, x_max, y_max]);
        return image;
    }

    /**
     * Pad the image by a certain amount.
     * @param {Float32Array} pixelData The pixel data to pad.
     * @param {number[]} imgDims The dimensions of the image.
     * @param {{width:number; height:number}|number} padSize The dimensions of the padded image.
     * @param {Object} options The options for padding.
     * @param {'constant'|'symmetric'} [options.mode='constant'] The type of padding to add.
     * @param {boolean} [options.center=false] Whether to center the image.
     * @param {number} [options.constant_values=0] The constant value to use for padding.
     * @returns {[Float32Array, number[]]} The padded pixel data and image dimensions.
     */
    pad_image(pixelData, imgDims, padSize, {
        mode = 'constant',
        center = false,
        constant_values = 0,
    } = {}) {
        const [imageWidth, imageHeight, imageChannels] = imgDims;

        let paddedImageWidth, paddedImageHeight;
        if (typeof padSize === 'number') {
            paddedImageWidth = padSize;
            paddedImageHeight = padSize;
        } else {
            paddedImageWidth = padSize.width;
            paddedImageHeight = padSize.height;
        }

        // Only add padding if there is a difference in size
        if (paddedImageWidth !== imageWidth || paddedImageHeight !== imageHeight) {
            const paddedPixelData = new Float32Array(paddedImageWidth * paddedImageHeight * imageChannels);
            if (Array.isArray(constant_values)) {
                // Fill with constant values, cycling through the array
                for (let i = 0; i < paddedPixelData.length; ++i) {
                    paddedPixelData[i] = constant_values[i % imageChannels];
                }
            } else if (constant_values !== 0) {
                paddedPixelData.fill(constant_values);
            }

            const [left, top] = center
                ? [Math.floor((paddedImageWidth - imageWidth) / 2), Math.floor((paddedImageHeight - imageHeight) / 2)]
                : [0, 0];

            // Copy the original image into the padded image
            for (let i = 0; i < imageHeight; ++i) {
                const a = (i + top) * paddedImageWidth;
                const b = i * imageWidth;
                for (let j = 0; j < imageWidth; ++j) {
                    const c = (a + j + left) * imageChannels;
                    const d = (b + j) * imageChannels;
                    for (let k = 0; k < imageChannels; ++k) {
                        paddedPixelData[c + k] = pixelData[d + k];
                    }
                }
            }

            if (mode === 'symmetric') {
                if (center) {
                    throw new Error('`center` padding is not supported when `mode` is set to `symmetric`.');
                    // TODO: Implement this
                }
                const h1 = imageHeight - 1;
                const w1 = imageWidth - 1;
                for (let i = 0; i < paddedImageHeight; ++i) {
                    const a = i * paddedImageWidth;
                    const b = calculateReflectOffset(i, h1) * imageWidth;

                    for (let j = 0; j < paddedImageWidth; ++j) {
                        if (i < imageHeight && j < imageWidth) continue; // Do not overwrite original image
                        const c = (a + j) * imageChannels;
                        const d = (b + calculateReflectOffset(j, w1)) * imageChannels;

                        // Copy channel-wise
                        for (let k = 0; k < imageChannels; ++k) {
                            paddedPixelData[c + k] = pixelData[d + k];
                        }
                    }
                }
            }


            // Update pixel data and image dimensions
            pixelData = paddedPixelData;
            imgDims = [paddedImageHeight, paddedImageWidth, imageChannels]
        }
        return [pixelData, imgDims];
    }

    /**
     * Rescale the image' pixel values by `this.rescale_factor`.
     * @param {Float32Array} pixelData The pixel data to rescale.
     * @returns {void}
     */
    rescale(pixelData) {
        for (let i = 0; i < pixelData.length; ++i) {
            pixelData[i] = this.rescale_factor * pixelData[i];
        }
    }

    /**
     * Find the target (width, height) dimension of the output image after
     * resizing given the input image and the desired size.
     * @param {RawImage} image The image to resize.
     * @param {any} size The size to use for resizing the image. 
     * @returns {[number, number]} The target (width, height) dimension of the output image after resizing.
     */
    get_resize_output_image_size(image, size) {
        // `size` comes in many forms, so we need to handle them all here:
        // 1. `size` is an integer, in which case we resize the image to be a square 

        const [srcWidth, srcHeight] = image.size;

        let shortest_edge;
        let longest_edge;

        if (this.do_thumbnail) {
            // NOTE: custom logic for `Donut` models
            const { height, width } = size;
            shortest_edge = Math.min(height, width)
        }
        // Support both formats for backwards compatibility
        else if (Number.isInteger(size)) {
            shortest_edge = size;
            longest_edge = this.config.max_size ?? shortest_edge;

        } else if (size !== undefined) {
            // Extract known properties from `size`
            shortest_edge = size.shortest_edge;
            longest_edge = size.longest_edge;
        }

        // If `longest_edge` and `shortest_edge` are set, maintain aspect ratio and resize to `shortest_edge`
        // while keeping the largest dimension <= `longest_edge`
        if (shortest_edge !== undefined || longest_edge !== undefined) {
            // http://opensourcehacker.com/2011/12/01/calculate-aspect-ratio-conserving-resize-for-images-in-javascript/
            // Try resize so that shortest edge is `shortest_edge` (target)
            const shortResizeFactor = shortest_edge === undefined
                ? 1 // If `shortest_edge` is not set, don't upscale
                : Math.max(shortest_edge / srcWidth, shortest_edge / srcHeight);

            const newWidth = srcWidth * shortResizeFactor;
            const newHeight = srcHeight * shortResizeFactor;

            // The new width and height might be greater than `longest_edge`, so
            // we downscale again to ensure the largest dimension is `longest_edge` 
            const longResizeFactor = longest_edge === undefined
                ? 1 // If `longest_edge` is not set, don't downscale
                : Math.min(longest_edge / newWidth, longest_edge / newHeight);

            // To avoid certain floating point precision issues, we round to 2 decimal places
            const finalWidth = Math.floor(Number((newWidth * longResizeFactor).toFixed(2)));
            const finalHeight = Math.floor(Number((newHeight * longResizeFactor).toFixed(2)));

            return [finalWidth, finalHeight];

        } else if (size !== undefined && size.width !== undefined && size.height !== undefined) {
            // If `width` and `height` are set, resize to those dimensions

            let newWidth = size.width;
            let newHeight = size.height;

            // Custom for DPT models
            if (this.config.keep_aspect_ratio && this.config.ensure_multiple_of) {

                // determine new height and width
                let scale_height = size.height / srcHeight;
                let scale_width = size.width / srcWidth;

                // scale as little as possible
                if (Math.abs(1 - scale_width) < Math.abs(1 - scale_height)) {
                    // fit width
                    scale_height = scale_width;
                } else {
                    // fit height
                    scale_width = scale_height;
                }

                newHeight = constraint_to_multiple_of(scale_height * srcHeight, this.config.ensure_multiple_of);
                newWidth = constraint_to_multiple_of(scale_width * srcWidth, this.config.ensure_multiple_of);
            }

            return [newWidth, newHeight];

        } else if (this.size_divisibility !== undefined) {
            // Rounds the height and width down to the closest multiple of size_divisibility
            const newWidth = Math.floor(srcWidth / this.size_divisibility) * this.size_divisibility;
            const newHeight = Math.floor(srcHeight / this.size_divisibility) * this.size_divisibility;
            return [newWidth, newHeight];
        } else {
            throw new Error(`Could not resize image due to unsupported \`this.size\` option in config: ${JSON.stringify(size)}`);
        }
    }

    /**
     * Resizes the image.
     * @param {RawImage} image The image to resize.
     * @returns {Promise<RawImage>} The resized image.
     */
    async resize(image) {
        const [newWidth, newHeight] = this.get_resize_output_image_size(image, this.size);
        return await image.resize(newWidth, newHeight, {
            resample: this.resample,
        });
    }

    /**
     * @typedef {object} PreprocessedImage
     * @property {HeightWidth} original_size The original size of the image.
     * @property {HeightWidth} reshaped_input_size The reshaped input size of the image.
     * @property {Tensor} pixel_values The pixel values of the preprocessed image.
     */

    /**
     * Preprocesses the given image.
     *
     * @param {RawImage} image The image to preprocess.
     * @param {Object} overrides The overrides for the preprocessing options.
     * @returns {Promise<PreprocessedImage>} The preprocessed image.
     */
    async preprocess(image, {
        do_normalize = null,
        do_pad = null,
        do_convert_rgb = null,
        do_convert_grayscale = null,
    } = {}) {
        if (this.do_crop_margin) {
            // NOTE: Specific to nougat processors. This is done before resizing,
            // and can be interpreted as a pre-preprocessing step.
            image = await this.crop_margin(image);
        }

        const [srcWidth, srcHeight] = image.size; // original image size

        // Convert image to RGB if specified in config.
        if (do_convert_rgb ?? this.do_convert_rgb) {
            image = image.rgb();
        } else if (do_convert_grayscale) {
            image = image.grayscale();
        }

        // TODO:
        // For efficiency reasons, it might be best to merge the resize and center crop operations into one.

        // Resize all images
        if (this.do_resize) {
            image = await this.resize(image);
        }

        // Resize the image using thumbnail method.
        if (this.do_thumbnail) {
            image = await this.thumbnail(image, this.size, this.resample);
        }

        if (this.do_center_crop) {

            let crop_width;
            let crop_height;
            if (Number.isInteger(this.crop_size)) {
                crop_width = this.crop_size;
                crop_height = this.crop_size;
            } else {
                crop_width = this.crop_size.width;
                crop_height = this.crop_size.height;
            }

            image = await image.center_crop(crop_width, crop_height);
        }

        /** @type {HeightWidth} */
        const reshaped_input_size = [image.height, image.width];

        let pixelData = Float32Array.from(image.data);
        let imgDims = [image.height, image.width, image.channels];

        if (this.do_rescale) {
            this.rescale(pixelData);
        }

        if (do_normalize ?? this.do_normalize) {
            let image_mean = this.image_mean;
            if (!Array.isArray(this.image_mean)) {
                image_mean = new Array(image.channels).fill(image_mean);
            }

            let image_std = this.image_std;
            if (!Array.isArray(this.image_std)) {
                image_std = new Array(image.channels).fill(image_mean);
            }

            if (image_mean.length !== image.channels || image_std.length !== image.channels) {
                throw new Error(`When set to arrays, the length of \`image_mean\` (${image_mean.length}) and \`image_std\` (${image_std.length}) must match the number of channels in the image (${image.channels}).`);
            }

            for (let i = 0; i < pixelData.length; i += image.channels) {
                for (let j = 0; j < image.channels; ++j) {
                    pixelData[i + j] = (pixelData[i + j] - this.image_mean[j]) / this.image_std[j];
                }
            }
        }

        // do padding after rescaling/normalizing
        if (this.do_pad && this.pad_size) {

            const paddedPixelData = new Float32Array(this.pad_size.width * this.pad_size.height * image.channels);

            // Copy the original image into the padded image
            for (let i = 0; i < image.height; ++i) {
                const a = i * this.pad_size.width;
                const b = i * image.width;
                for (let j = 0; j < image.width; ++j) {
                    const c = (a + j) * image.channels;
                    const d = (b + j) * image.channels;
                    for (let k = 0; k < image.channels; ++k) {
                        paddedPixelData[c + k] = pixelData[d + k];
                    }
                }
            }

            // Update pixel data and image dimensions
            pixelData = paddedPixelData;
            imgDims = [this.pad_size.height, this.pad_size.width, image.channels]
        }

        // Create HWC tensor
        const img = new Tensor('float32', pixelData, imgDims);

        // convert to channel dimension format:
        const transposed = transpose(img, [2, 0, 1]); // hwc -> chw

        return {
            original_size: [srcHeight, srcWidth],
            reshaped_input_size: reshaped_input_size,
            pixel_values: transposed,
        }
    }

    /**
     * Calls the feature extraction process on an array of images,
     * preprocesses each image, and concatenates the resulting
     * features into a single Tensor.
     * @param {RawImage[]} images The image(s) to extract features from.
     * @param {...any} args Additional arguments.
     * @returns {Promise<ImageFeatureExtractorResult>} An object containing the concatenated pixel values (and other metadata) of the preprocessed images.
     */
    async _call(images, ...args) {
        if (!Array.isArray(images)) {
            images = [images];
        }
        /** @type {PreprocessedImage[]} */
        const imageData = await Promise.all(images.map(x => this.preprocess(x)));

        // Stack pixel values
        const pixel_values = stack(imageData.map(x => x.pixel_values), 0);

        return {
            pixel_values: pixel_values,

            // Original sizes of images
            original_sizes: imageData.map(x => x.original_size),

            // Reshaped sizes of images, before padding or cropping
            reshaped_input_sizes: imageData.map(x => x.reshaped_input_size),
        }
    }

}

export class SegformerFeatureExtractor extends ImageFeatureExtractor {

    /**
     * Converts the output of `SegformerForSemanticSegmentation` into semantic segmentation maps.
     * @param {*} outputs Raw outputs of the model.
     * @param {number[][]} [target_sizes=null] List of tuples corresponding to the requested final size
     * (height, width) of each prediction. If unset, predictions will not be resized.
     * @returns {{segmentation: Tensor; labels: number[]}[]} The semantic segmentation maps.
     */
    post_process_semantic_segmentation(outputs, target_sizes = null) {

        const logits = outputs.logits;
        const batch_size = logits.dims[0];

        if (target_sizes !== null && target_sizes.length !== batch_size) {
            throw Error("Make sure that you pass in as many target sizes as the batch dimension of the logits")
        }

        const toReturn = [];
        for (let i = 0; i < batch_size; ++i) {
            const target_size = target_sizes !== null ? target_sizes[i] : null;

            let data = logits[i];

            // 1. If target_size is not null, we need to resize the masks to the target size
            if (target_size !== null) {
                // resize the masks to the target size
                data = interpolate(data, target_size, 'bilinear', false);
            }
            const [height, width] = target_size ?? data.dims.slice(-2);

            const segmentation = new Tensor(
                'int32',
                new Int32Array(height * width),
                [height, width]
            );

            // Buffer to store current largest value
            const buffer = data[0].data;
            for (let j = 1; j < data.dims[0]; ++j) {
                const row = data[j].data;
                for (let k = 0; k < row.length; ++k) {
                    if (row[k] > buffer[k]) {
                        buffer[k] = row[k];
                        segmentation.data[k] = j;
                    }
                }
            }

            // Store which objects have labels
            // This is much more efficient that creating a set of the final values
            const hasLabel = new Array(data.dims[0]);
            const out = segmentation.data;
            for (let j = 0; j < out.length; ++j) {
                const index = out[j];
                hasLabel[index] = index;
            }
            /** @type {number[]} The unique list of labels that were detected */
            const labels = hasLabel.filter(x => x !== undefined);

            toReturn.push({ segmentation, labels });
        }
        return toReturn;
    }
}
export class DPTImageProcessor extends ImageFeatureExtractor { }
export class BitImageProcessor extends ImageFeatureExtractor { }
export class DPTFeatureExtractor extends ImageFeatureExtractor { }
export class GLPNFeatureExtractor extends ImageFeatureExtractor { }
export class CLIPFeatureExtractor extends ImageFeatureExtractor { }
export class ChineseCLIPFeatureExtractor extends ImageFeatureExtractor { }
export class SiglipImageProcessor extends ImageFeatureExtractor { }
export class ConvNextFeatureExtractor extends ImageFeatureExtractor {
    constructor(config) {
        super(config);

        /**
         * Percentage of the image to crop. Only has an effect if this.size < 384.
         */
        this.crop_pct = this.config.crop_pct ?? (224 / 256);
    }

    async resize(image) {
        const shortest_edge = this.size?.shortest_edge;
        if (shortest_edge === undefined) {
            throw new Error(`Size dictionary must contain 'shortest_edge' key.`);
        }

        if (shortest_edge < 384) {
            // maintain same ratio, resizing shortest edge to shortest_edge/crop_pct
            const resize_shortest_edge = Math.floor(shortest_edge / this.crop_pct);

            const [newWidth, newHeight] = this.get_resize_output_image_size(image, {
                shortest_edge: resize_shortest_edge,
            });

            image = await image.resize(newWidth, newHeight, {
                resample: this.resample,
            });

            // then crop to (shortest_edge, shortest_edge)
            image = await image.center_crop(shortest_edge, shortest_edge);
        } else {
            // warping (no cropping) when evaluated at 384 or larger
            image = await image.resize(shortest_edge, shortest_edge, {
                resample: this.resample,
            });
        }

        return image;
    }
}
export class ConvNextImageProcessor extends ConvNextFeatureExtractor { }  // NOTE extends ConvNextFeatureExtractor
export class ViTFeatureExtractor extends ImageFeatureExtractor { }
export class ViTImageProcessor extends ImageFeatureExtractor { }

export class MobileViTFeatureExtractor extends ImageFeatureExtractor { }
export class OwlViTFeatureExtractor extends ImageFeatureExtractor {
    /** @type {post_process_object_detection} */
    post_process_object_detection(...args) {
        return post_process_object_detection(...args);
    }
}
export class DeiTFeatureExtractor extends ImageFeatureExtractor { }
export class BeitFeatureExtractor extends ImageFeatureExtractor { }
export class DonutFeatureExtractor extends ImageFeatureExtractor {
    pad_image(pixelData, imgDims, padSize, options = {}) {
        const [imageWidth, imageHeight, imageChannels] = imgDims;

        let image_mean = this.image_mean;
        if (!Array.isArray(this.image_mean)) {
            image_mean = new Array(imageChannels).fill(image_mean);
        }

        let image_std = this.image_std;
        if (!Array.isArray(image_std)) {
            image_std = new Array(imageChannels).fill(image_mean);
        }

        const constant_values = image_mean.map((x, i) => - x / this.image_std[i]);

        return super.pad_image(pixelData, imgDims, padSize, {
            center: true,

            // Since normalization is done after padding, we need to use certain constant values to ensure the same behaviour is observed.
            // For more information, see https://github.com/huggingface/transformers/blob/main/src/transformers/models/donut/image_processing_donut.py#L433-L451
            constant_values: constant_values,
            ...options,
        });
    }
}
export class NougatImageProcessor extends DonutFeatureExtractor { } // NOTE extends DonutFeatureExtractor

/**
 * @typedef {object} DetrFeatureExtractorResultProps
 * @property {Tensor} pixel_mask
 * @typedef {ImageFeatureExtractorResult & DetrFeatureExtractorResultProps} DetrFeatureExtractorResult
 */

/**
 * Detr Feature Extractor.
 *
 * @extends ImageFeatureExtractor
 */
export class DetrFeatureExtractor extends ImageFeatureExtractor {
    /**
     * Calls the feature extraction process on an array of images, preprocesses
     * each image, and concatenates the resulting features into a single Tensor.
     * @param {RawImage[]} images The image(s) to extract features from.
     * @returns {Promise<DetrFeatureExtractorResult>} An object containing the concatenated pixel values of the preprocessed images.
     */
    async _call(images) {
        const result = await super._call(images);

        // TODO support differently-sized images, for now assume all images are the same size.
        // TODO support different mask sizes (not just 64x64)
        // Currently, just fill pixel mask with 1s
        const maskSize = [result.pixel_values.dims[0], 64, 64];
        const pixel_mask = new Tensor(
            'int64',
            new BigInt64Array(maskSize.reduce((a, b) => a * b)).fill(1n),
            maskSize
        );

        return { ...result, pixel_mask };
    }

    /**
     * Post-processes the outputs of the model (for object detection).
     * @param {Object} outputs The outputs of the model that must be post-processed
     * @param {Tensor} outputs.logits The logits
     * @param {Tensor} outputs.pred_boxes The predicted boxes.
     * @return {Object[]} An array of objects containing the post-processed outputs.
     */

    /** @type {post_process_object_detection} */
    post_process_object_detection(...args) {
        return post_process_object_detection(...args);
    }

    /**
     * Binarize the given masks using `object_mask_threshold`, it returns the associated values of `masks`, `scores` and `labels`.
     * @param {Tensor} class_logits The class logits.
     * @param {Tensor} mask_logits The mask logits.
     * @param {number} object_mask_threshold A number between 0 and 1 used to binarize the masks.
     * @param {number} num_labels The number of labels.
     * @returns {[Tensor[], number[], number[]]} The binarized masks, the scores, and the labels.
     */
    remove_low_and_no_objects(class_logits, mask_logits, object_mask_threshold, num_labels) {

        let mask_probs_item = [];
        let pred_scores_item = [];
        let pred_labels_item = [];

        for (let j = 0; j < class_logits.dims[0]; ++j) {
            let cls = class_logits[j];
            let mask = mask_logits[j];

            let pred_label = max(cls.data)[1];
            if (pred_label === num_labels) {
                // Is the background, so we ignore it
                continue;
            }

            let scores = softmax(cls.data);
            let pred_score = scores[pred_label];
            if (pred_score > object_mask_threshold) {
                mask_probs_item.push(mask);
                pred_scores_item.push(pred_score);
                pred_labels_item.push(pred_label);
            }
        }

        return [mask_probs_item, pred_scores_item, pred_labels_item];

    }

    /**
     * Checks whether the segment is valid or not.
     * @param {Int32Array} mask_labels Labels for each pixel in the mask.
     * @param {Tensor[]} mask_probs Probabilities for each pixel in the masks.
     * @param {number} k The class id of the segment.
     * @param {number} mask_threshold The mask threshold.
     * @param {number} overlap_mask_area_threshold The overlap mask area threshold.
     * @returns {[boolean, number[]]} Whether the segment is valid or not, and the indices of the valid labels.
     */
    check_segment_validity(
        mask_labels,
        mask_probs,
        k,
        mask_threshold = 0.5,
        overlap_mask_area_threshold = 0.8
    ) {
        // mask_k is a 1D array of indices, indicating where the mask is equal to k
        let mask_k = [];
        let mask_k_area = 0;
        let original_area = 0;

        // Compute the area of all the stuff in query k
        for (let i = 0; i < mask_labels.length; ++i) {
            if (mask_labels[i] === k) {
                mask_k.push(i);
                ++mask_k_area;
            }

            if (mask_probs[k].data[i] >= mask_threshold) {
                ++original_area;
            }
        }
        let mask_exists = mask_k_area > 0 && original_area > 0;

        // Eliminate disconnected tiny segments
        if (mask_exists) {
            // Perform additional check
            let area_ratio = mask_k_area / original_area;
            mask_exists = area_ratio > overlap_mask_area_threshold;
        }

        return [mask_exists, mask_k]
    }

    /**
     * Computes the segments.
     * @param {Tensor[]} mask_probs The mask probabilities.
     * @param {number[]} pred_scores The predicted scores.
     * @param {number[]} pred_labels The predicted labels.
     * @param {number} mask_threshold The mask threshold.
     * @param {number} overlap_mask_area_threshold The overlap mask area threshold.
     * @param {Set<number>} label_ids_to_fuse The label ids to fuse.
     * @param {number[]} target_size The target size of the image.
     * @returns {[Tensor, Array<{id: number, label_id: number, score: number}>]} The computed segments.
     */
    compute_segments(
        mask_probs,
        pred_scores,
        pred_labels,
        mask_threshold,
        overlap_mask_area_threshold,
        label_ids_to_fuse = null,
        target_size = null,
    ) {
        let [height, width] = target_size ?? mask_probs[0].dims;

        let segmentation = new Tensor(
            'int32',
            new Int32Array(height * width),
            [height, width]
        );
        let segments = [];

        // 1. If target_size is not null, we need to resize the masks to the target size
        if (target_size !== null) {
            // resize the masks to the target size
            for (let i = 0; i < mask_probs.length; ++i) {
                mask_probs[i] = interpolate(mask_probs[i], target_size, 'bilinear', false);
            }
        }

        // 2. Weigh each mask by its prediction score
        // NOTE: `mask_probs` is updated in-place
        // 
        // Temporary storage for the best label/scores for each pixel ([height, width]):
        let mask_labels = new Int32Array(mask_probs[0].data.length);
        let bestScores = new Float32Array(mask_probs[0].data.length);

        for (let i = 0; i < mask_probs.length; ++i) {
            let score = pred_scores[i];

            for (let j = 0; j < mask_probs[i].data.length; ++j) {
                mask_probs[i].data[j] *= score
                if (mask_probs[i].data[j] > bestScores[j]) {
                    mask_labels[j] = i;
                    bestScores[j] = mask_probs[i].data[j];
                }
            }
        }

        let current_segment_id = 0;

        // let stuff_memory_list = {}
        for (let k = 0; k < pred_labels.length; ++k) {
            let pred_class = pred_labels[k];

            // TODO add `should_fuse`
            // let should_fuse = pred_class in label_ids_to_fuse

            // Check if mask exists and large enough to be a segment
            let [mask_exists, mask_k] = this.check_segment_validity(
                mask_labels,
                mask_probs,
                k,
                mask_threshold,
                overlap_mask_area_threshold
            )

            if (!mask_exists) {
                // Nothing to see here
                continue;
            }

            // TODO
            // if (pred_class in stuff_memory_list) {
            //     current_segment_id = stuff_memory_list[pred_class]
            // } else {
            //     current_segment_id += 1;
            // }
            ++current_segment_id;


            // Add current object segment to final segmentation map
            for (let index of mask_k) {
                segmentation.data[index] = current_segment_id;
            }

            segments.push({
                id: current_segment_id,
                label_id: pred_class,
                // was_fused: should_fuse, TODO
                score: pred_scores[k],
            })

            // TODO
            // if(should_fuse){
            //     stuff_memory_list[pred_class] = current_segment_id
            // }
        }

        return [segmentation, segments];
    }

    /**
     * Post-process the model output to generate the final panoptic segmentation.
     * @param {*} outputs The model output to post process
     * @param {number} [threshold=0.5] The probability score threshold to keep predicted instance masks.
     * @param {number} [mask_threshold=0.5] Threshold to use when turning the predicted masks into binary values.
     * @param {number} [overlap_mask_area_threshold=0.8] The overlap mask area threshold to merge or discard small disconnected parts within each binary instance mask.
     * @param {Set<number>} [label_ids_to_fuse=null] The labels in this state will have all their instances be fused together.
     * @param {number[][]} [target_sizes=null] The target sizes to resize the masks to.
     * @returns {Array<{ segmentation: Tensor, segments_info: Array<{id: number, label_id: number, score: number}>}>}
     */
    post_process_panoptic_segmentation(
        outputs,
        threshold = 0.5,
        mask_threshold = 0.5,
        overlap_mask_area_threshold = 0.8,
        label_ids_to_fuse = null,
        target_sizes = null,
    ) {
        if (label_ids_to_fuse === null) {
            console.warn("`label_ids_to_fuse` unset. No instance will be fused.")
            label_ids_to_fuse = new Set();
        }

        const class_queries_logits = outputs.logits; // [batch_size, num_queries, num_classes+1]
        const masks_queries_logits = outputs.pred_masks; // [batch_size, num_queries, height, width]

        const mask_probs = masks_queries_logits.sigmoid()  // [batch_size, num_queries, height, width]

        let [batch_size, num_queries, num_labels] = class_queries_logits.dims;
        num_labels -= 1; // Remove last class (background)

        if (target_sizes !== null && target_sizes.length !== batch_size) {
            throw Error("Make sure that you pass in as many target sizes as the batch dimension of the logits")
        }

        let toReturn = [];
        for (let i = 0; i < batch_size; ++i) {
            let target_size = target_sizes !== null ? target_sizes[i] : null;

            let class_logits = class_queries_logits[i];
            let mask_logits = mask_probs[i];

            let [mask_probs_item, pred_scores_item, pred_labels_item] = this.remove_low_and_no_objects(class_logits, mask_logits, threshold, num_labels);

            if (pred_labels_item.length === 0) {
                // No mask found
                let [height, width] = target_size ?? mask_logits.dims.slice(-2);

                let segmentation = new Tensor(
                    'int32',
                    new Int32Array(height * width).fill(-1),
                    [height, width]
                )
                toReturn.push({
                    segmentation: segmentation,
                    segments_info: []
                });
                continue;
            }


            // Get segmentation map and segment information of batch item
            let [segmentation, segments] = this.compute_segments(
                mask_probs_item,
                pred_scores_item,
                pred_labels_item,
                mask_threshold,
                overlap_mask_area_threshold,
                label_ids_to_fuse,
                target_size,
            )

            toReturn.push({
                segmentation: segmentation,
                segments_info: segments
            })
        }

        return toReturn;
    }

    post_process_instance_segmentation() {
        // TODO
        throw Error("Not implemented yet");
    }
}

export class YolosFeatureExtractor extends ImageFeatureExtractor {
    /** @type {post_process_object_detection} */
    post_process_object_detection(...args) {
        return post_process_object_detection(...args);
    }
}

/**
 * @typedef {object} SamImageProcessorResult
 * @property {Tensor} pixel_values
 * @property {HeightWidth[]} original_sizes
 * @property {HeightWidth[]} reshaped_input_sizes
 * @property {Tensor} [input_points]
 * @property {Tensor} [input_labels]
 */

export class SamImageProcessor extends ImageFeatureExtractor {

    /**
     * 
<<<<<<< HEAD
     * @param {*} input_points 
=======
     * @param {any} input_points 
>>>>>>> b1f96a2f
     * @param {HeightWidth[]} original_sizes 
     * @param {HeightWidth[]} reshaped_input_sizes 
     * @returns {Tensor}
     */
    reshape_input_points(input_points, original_sizes, reshaped_input_sizes) {

        // Make deep copy to avoid altering user's input
        input_points = structuredClone(input_points);
        let shape = calculateDimensions(input_points);

        // TODO: add support for 2D input_points
        if (shape.length === 3) {
            // Correct user's input
            shape = [1, ...shape];
            input_points = [input_points];
        } else if (shape.length !== 4) {
            throw Error("The input_points must be a 4D tensor of shape `batch_size`, `point_batch_size`, `nb_points_per_image`, `2`.")
        }

        // Reshape input points
        for (let i = 0; i < input_points.length; ++i) { // batch_size
            let originalImageSize = original_sizes[i];
            let reshapedImageSize = reshaped_input_sizes[i];

            let resizeFactors = [
                reshapedImageSize[0] / originalImageSize[0],
                reshapedImageSize[1] / originalImageSize[1]
            ]

            for (let j = 0; j < input_points[i].length; ++j) { // point_batch_size
                for (let k = 0; k < input_points[i][j].length; ++k) { // nb_points_per_image
                    for (let w = 0; w < input_points[i][j][k].length; ++w) { // 2
                        input_points[i][j][k][w] *= resizeFactors[w];
                    }
                }
            }
        }

        return new Tensor(
            'float32',
            Float32Array.from(input_points.flat(Infinity)),
            shape
        )

    }
<<<<<<< HEAD
    /**
     * @param {any[]} images The URL(s) of the image(s) to extract features from.
     * @param {*} input_points A 3D or 4D array, representing the input points provided by the user.
     * - 3D: `[point_batch_size, nb_points_per_image, 2]`. In this case, `batch_size` is assumed to be 1.
     * - 4D: `[batch_size, point_batch_size, nb_points_per_image, 2]`.
     * @returns {Promise<SamImageProcessorResult>}
     */
    async _call(images, input_points) {
        // TODO allow user to use preprocessed images
        const {
            pixel_values,
            original_sizes,
            reshaped_input_sizes,
        } = await super._call(images);

        const input_points_tensor = this.reshape_input_points(
            input_points, original_sizes, reshaped_input_sizes
        );
=======
>>>>>>> b1f96a2f

    /**
     * 
     * @param {any} input_labels 
     * @param {Tensor} input_points 
     * @returns {Tensor}
     */
    add_input_labels(input_labels, input_points) {
        let shape = calculateDimensions(input_labels);
        if (shape.length === 2) {
            // Correct user's input
            shape = [1, ...shape];
            input_labels = [input_labels];
        } else if (shape.length !== 3) {
            throw Error("The input_points must be a 4D tensor of shape `batch_size`, `point_batch_size`, `nb_points_per_image`, `2`.")
        }

        if (shape.some((x, i) => x !== input_points.dims[i])) {
            throw Error(`The first ${shape.length} dimensions of 'input_points' and 'input_labels' must be the same.`)
        }
        return new Tensor(
            'int64',
            input_labels.flat(Infinity).map(BigInt),
            shape,
        )
    }
    /**
     * @param {any[]} images The URL(s) of the image(s) to extract features from.
     * @param {any} [input_points] A 3D or 4D array, representing the input points provided by the user.
     * - 3D: `[point_batch_size, nb_points_per_image, 2]`. In this case, `batch_size` is assumed to be 1.
     * - 4D: `[batch_size, point_batch_size, nb_points_per_image, 2]`.
     * @param {any} [input_labels] A 2D or 3D array, representing the input labels for the points, used by the prompt encoder to encode the prompt.
     * - 2D: `[point_batch_size, nb_points_per_image]`. In this case, `batch_size` is assumed to be 1.
     * - 3D: `[batch_size, point_batch_size, nb_points_per_image]`.
     * @returns {Promise<SamImageProcessorResult>}
     */
    async _call(images, input_points = null, input_labels = null) {
        // TODO allow user to use preprocessed images
        /** @type {SamImageProcessorResult} */
        const processed = await super._call(images);

        if (input_points) {
            processed.input_points = this.reshape_input_points(
                input_points, processed.original_sizes, processed.reshaped_input_sizes
            );
        }

        if (input_labels) {
            if (!processed.input_points) {
                throw Error("`input_points` must be provided if `input_labels` are provided.")
            }
            processed.input_labels = this.add_input_labels(input_labels, processed.input_points);
        }

        return processed;
    }

    /**
     * Remove padding and upscale masks to the original image size.
     * @param {Tensor} masks Batched masks from the mask_decoder in (batch_size, num_channels, height, width) format.
     * @param {number[][]} original_sizes The original sizes of each image before it was resized to the model's expected input shape, in (height, width) format.
     * @param {number[][]} reshaped_input_sizes The size of each image as it is fed to the model, in (height, width) format. Used to remove padding.
     * @param {Object} options Optional parameters for post-processing.
     * @param {number} [options.mask_threshold] The threshold to use for binarizing the masks.
     * @param {boolean} [options.binarize] Whether to binarize the masks.
     * @param {Object} [options.pad_size] The target size the images were padded to before being passed to the model. If `null`, the target size is assumed to be the processor's `pad_size`.
     * @param {number} [options.pad_size.height] The height the images were padded to.
     * @param {number} [options.pad_size.width] The width the images were padded to.
     * @returns {Tensor[]} Batched masks in batch_size, num_channels, height, width) format, where (height, width) is given by original_size.
     */
    post_process_masks(masks, original_sizes, reshaped_input_sizes, {
        mask_threshold = 0.0,
        binarize = true,
        pad_size = null,
    } = {}) {
        // masks: [1, 1, 3, 256, 256]

        const output_masks = [];

        pad_size = pad_size ?? this.pad_size;

        const target_image_size = [pad_size.height, pad_size.width];

        for (let i = 0; i < original_sizes.length; ++i) {
            const original_size = original_sizes[i];
            const reshaped_input_size = reshaped_input_sizes[i];

            const mask = masks[i]; // [b, c, h, w]

            // TODO: improve
            const interpolated_masks = [];
            for (let j = 0; j < mask.dims[0]; ++j) {
                const m = mask[j]; // 3d tensor

                // Upscale mask to padded size
                let interpolated_mask = interpolate(m, target_image_size, 'bilinear', false);

                // Crop mask
                interpolated_mask = interpolated_mask.slice(null, [0, reshaped_input_size[0]], [0, reshaped_input_size[1]]);

                // Downscale mask
                interpolated_mask = interpolate(interpolated_mask, original_size, 'bilinear', false);

                if (binarize) {
                    const binarizedMaskData = new Uint8Array(interpolated_mask.data.length);
                    for (let i = 0; i < interpolated_mask.data.length; ++i) {
                        if (interpolated_mask.data[i] > mask_threshold) {
                            binarizedMaskData[i] = 1;
                        }
                    }
                    interpolated_mask = new Tensor(
                        'bool',
<<<<<<< HEAD
                        Uint8Array.from(interpolated_mask.data.map(x => +(x > mask_threshold))),
=======
                        binarizedMaskData,
>>>>>>> b1f96a2f
                        interpolated_mask.dims
                    )
                }

                interpolated_masks.push(interpolated_mask);
            }

<<<<<<< HEAD
            // TODO switch to stack
            let concatenated = cat(interpolated_masks);
            output_masks.push(concatenated);
=======
            output_masks.push(stack(interpolated_masks));
>>>>>>> b1f96a2f
        }

        return output_masks;
    }

    /**
     * Generates a list of crop boxes of different sizes. Each layer has (2**i)**2 boxes for the ith layer.
     * @param {RawImage} image Input original image
     * @param {number} target_size Target size of the resized image
     * @param {Object} options Options for generating crop boxes 
     * @param {number} [options.crop_n_layers] If >0, mask prediction will be run again on crops of the image.
     * Sets the number of layers to run, where each layer has 2**i_layer number of image crops.
     * @param {number} [options.overlap_ratio] Sets the degree to which crops overlap. In the first crop layer,
     * crops will overlap by this fraction of the image length. Later layers with more crops scale down this overlap.
     * @param {number} [options.points_per_crop] Number of points to sample from each crop.
     * @param {number} [options.crop_n_points_downscale_factor] The number of points-per-side sampled in layer n is
     * scaled down by crop_n_points_downscale_factor**n.
     * @returns {Object} An object containing the crop boxes, number of points per crop, cropped images, and input labels.
     */
    generate_crop_boxes(image, target_size, {
        crop_n_layers = 0,
        overlap_ratio = 512 / 1500,
        points_per_crop = 32,
        crop_n_points_downscale_factor = 1,
    } = {}) {
        // TODO: Implement
        // return { crop_boxes, points_per_crop, cropped_images, input_labels }
    }
}

export class Swin2SRImageProcessor extends ImageFeatureExtractor {
    pad_image(pixelData, imgDims, padSize, options = {}) {
        // NOTE: In this case, `padSize` represents the size of the sliding window for the local attention.
        // In other words, the image is padded so that its width and height are multiples of `padSize`.
        const [imageWidth, imageHeight, imageChannels] = imgDims;

        return super.pad_image(pixelData, imgDims, {
            // NOTE: For Swin2SR models, the original python implementation adds padding even when the image's width/height is already
            // a multiple of `pad_size`. However, this is most likely a bug (PR: https://github.com/mv-lab/swin2sr/pull/19).
            // For this reason, we only add padding when the image's width/height is not a multiple of `pad_size`.
            width: imageWidth + (padSize - imageWidth % padSize) % padSize,
            height: imageHeight + (padSize - imageHeight % padSize) % padSize,
        }, {
            mode: 'symmetric',
            center: false,
            constant_values: -1,
            ...options,
        })
    }
}

export class VitMatteImageProcessor extends ImageFeatureExtractor {
    /**
     * Calls the feature extraction process on an array of images, preprocesses
     * each image, and concatenates the resulting features into a single Tensor.
     * @param {RawImage[]} images The image(s) to extract features from.
     * @param {RawImage[]} trimaps The trimaps(s) to extract features from.
     * @returns {Promise<ImageFeatureExtractorResult>} An object containing the concatenated pixel values of the preprocessed images.
     */
    async _call(images, trimaps) {
        if (!Array.isArray(images)) {
            images = [images];
        }
        if (!Array.isArray(trimaps)) {
            trimaps = [trimaps];
        }

        const imageData = await Promise.all(images.map(x => this.preprocess(x)));
        const trimapData = await Promise.all(trimaps.map(x => this.preprocess(x, {
            do_normalize: false,
            do_convert_rgb: false,
            do_convert_grayscale: true,
        })));


        // Stack pixel values
        const pixel_values = stack(imageData.map(
            // Concatenate images and trimaps
            (x, i) => cat([x.pixel_values, trimapData[i].pixel_values], 0)
        ), 0);

        return {
            pixel_values: pixel_values,

            // Original sizes of images
            original_sizes: imageData.map(x => x.original_size),

            // Reshaped sizes of images, before padding or cropping
            reshaped_input_sizes: imageData.map(x => x.reshaped_input_size),
        }
    }
}

export class WhisperFeatureExtractor extends FeatureExtractor {

    constructor(config) {
        super(config);

        // Prefer given `mel_filters` from preprocessor_config.json, or calculate them if they don't exist.
        this.config.mel_filters ??= mel_filter_bank(
            Math.floor(1 + this.config.n_fft / 2), // num_frequency_bins
            this.config.feature_size, // num_mel_filters
            0.0, // min_frequency
            8000.0, // max_frequency
            this.config.sampling_rate, // sampling_rate
            "slaney", // norm
            "slaney", // mel_scale
        );

        this.window = window_function(this.config.n_fft, 'hann');
    }

    /**
     * Computes the log-Mel spectrogram of the provided audio waveform.
     * @param {Float32Array|Float64Array} waveform The audio waveform to process.
     * @returns {{data: Float32Array, dims: number[]}} An object containing the log-Mel spectrogram data as a Float32Array and its dimensions as an array of numbers.
     */
    _extract_fbank_features(waveform) {
        const { data, dims } = spectrogram(
            waveform,
            this.window, // window
            this.config.n_fft, // frame_length
            this.config.hop_length, // hop_length
            {
                power: 2.0,
                mel_filters: this.config.mel_filters,
                log_mel: 'log10',

                // Custom
                max_num_frames: this.config.nb_max_frames, // 3000
            }
        )

        const maxValue = max(data)[0];

        for (let i = 0; i < data.length; ++i) {
            data[i] = (Math.max(data[i], maxValue - 8.0) + 4.0) / 4.0;
        }

        return { data, dims };
    }

    /**
     * Asynchronously extracts features from a given audio using the provided configuration.
     * @param {Float32Array|Float64Array} audio The audio data as a Float32Array/Float64Array.
     * @returns {Promise<{ input_features: Tensor }>} A Promise resolving to an object containing the extracted input features as a Tensor.
     */
    async _call(audio) {
        validate_audio_inputs(audio, 'WhisperFeatureExtractor');

        let waveform;
        if (audio.length > this.config.n_samples) {
            console.warn(
                "Attempting to extract features for audio longer than 30 seconds. " +
                "If using a pipeline to extract transcript from a long audio clip, " +
                "remember to specify `chunk_length_s` and/or `stride_length_s`."
            );
            waveform = audio.slice(0, this.config.n_samples);
        } else {
            // pad with zeros
            waveform = new Float32Array(this.config.n_samples);
            waveform.set(audio);
        }

        const { data, dims } = this._extract_fbank_features(waveform);

        return {
            input_features: new Tensor('float32',
                data,
                [1, ...dims]
            )
        };
    }
}

export class Wav2Vec2FeatureExtractor extends FeatureExtractor {

    /**
     * @param {Float32Array} input_values 
     * @returns {Float32Array} 
     */
    _zero_mean_unit_var_norm(input_values) {
        // TODO support batch?
        const sum = input_values.reduce((a, b) => a + b, 0);
        const mean = sum / input_values.length;
        const variance = input_values.reduce((a, b) => a + (b - mean) ** 2, 0) / input_values.length;
        return input_values.map(x => (x - mean) / Math.sqrt(variance + 1e-7));
    }

    /**
     * Asynchronously extracts features from a given audio using the provided configuration.
     * @param {Float32Array|Float64Array} audio The audio data as a Float32Array/Float64Array.
     * @returns {Promise<{ input_values: Tensor; attention_mask: Tensor }>} A Promise resolving to an object containing the extracted input features and attention mask as Tensors.
     */
    async _call(audio) {
        validate_audio_inputs(audio, 'Wav2Vec2FeatureExtractor');

        if (audio instanceof Float64Array) {
            audio = new Float32Array(audio);
        }

        let input_values = audio;

        // zero-mean and unit-variance normalization
        if (this.config.do_normalize) {
            input_values = this._zero_mean_unit_var_norm(input_values);
        }

        // TODO: allow user to pass in attention mask
        const shape = [1, input_values.length];
        return {
            input_values: new Tensor('float32', input_values, shape),
            attention_mask: new Tensor('int64', new BigInt64Array(input_values.length).fill(1n), shape)
        };
    }
}

export class SeamlessM4TFeatureExtractor extends FeatureExtractor {

    constructor(config) {
        super(config);

        const sampling_rate = this.config.sampling_rate;
        const mel_filters = mel_filter_bank(
            256, // num_frequency_bins
            this.config.num_mel_bins, // num_mel_filters
            20, // min_frequency
            Math.floor(sampling_rate / 2), // max_frequency
            sampling_rate, // sampling_rate
            null, // norm
            "kaldi", // mel_scale
            true, // triangularize_in_mel_space
        );

        // Do padding:
        for (let i = 0; i < mel_filters.length; ++i) {
            mel_filters[i].push(0);
        }
        this.mel_filters = mel_filters;

        this.window = window_function(400, 'povey', {
            periodic: false,
        })
    }

    /**
     * Computes the log-Mel spectrogram of the provided audio waveform.
     * @param {Float32Array|Float64Array} waveform The audio waveform to process.
     * @param {number} max_length The maximum number of frames to return.
     * @returns {{data: Float32Array, dims: number[]}} An object containing the log-Mel spectrogram data as a Float32Array and its dimensions as an array of numbers.
     */
    _extract_fbank_features(waveform, max_length) {
        // NOTE: We don't pad/truncate since that is passed in as `max_num_frames`

        // Kaldi compliance: 16-bit signed integers
        // 32768 == 2 ** 15
        waveform = waveform.map((/** @type {number} */ x) => x * 32768)

        return spectrogram(
            waveform,
            this.window, // window
            400, // frame_length
            160, // hop_length
            {
                fft_length: 512,
                power: 2.0,
                center: false,
                preemphasis: 0.97,
                mel_filters: this.mel_filters,
                log_mel: 'log',
                mel_floor: 1.192092955078125e-07,
                remove_dc_offset: true,

                // Custom
                max_num_frames: max_length,
                transpose: true,
            }
        )
    }

    /**
     * Asynchronously extracts features from a given audio using the provided configuration.
     * @param {Float32Array|Float64Array} audio The audio data as a Float32Array/Float64Array.
     * @param {Object} options Optional parameters for feature extraction.
     * @param {boolean} [options.padding=true] Whether to pad the sequence to a multiple of `pad_to_multiple_of`.
     * @param {number} [options.pad_to_multiple_of=2] The number to pad the sequence to a multiple of.
     * @param {boolean} [options.do_normalize_per_mel_bins=true] Whether or not to zero-mean unit-variance normalize the input per mel-channel.
     * @param {boolean} [options.return_attention_mask=true] Whether to return the attention mask.
     * @returns {Promise<{ input_features: Tensor, attention_mask?: Tensor }>} A Promise resolving to an object containing the extracted input features and attention masks as Tensors.
     */
    async _call(audio, {
        padding = true,
        pad_to_multiple_of = 2,
        do_normalize_per_mel_bins = true,
        return_attention_mask = true,
    } = {}) {
        validate_audio_inputs(audio, 'SeamlessM4TFeatureExtractor');

        let features = this._extract_fbank_features(audio, this.config.max_length);

        if (do_normalize_per_mel_bins) {
            const [num_features, feature_size] = features.dims;
            for (let i = 0; i < feature_size; ++i) {
                let sum = 0;
                for (let j = 0; j < num_features; ++j) {
                    sum += features.data[j * feature_size + i];
                }

                const mean = sum / num_features;

                let variance = 0;
                for (let j = 0; j < num_features; ++j) {
                    variance += (features.data[j * feature_size + i] - mean) ** 2;
                }
                variance /= num_features - 1; // NOTE: We use ddof=1

                const std = Math.sqrt(variance + 1e-7);
                for (let j = 0; j < num_features; ++j) {
                    const index = j * feature_size + i;
                    features.data[index] = (features.data[index] - mean) / std;
                }
            }
        }

        let padded_attention_mask;
        if (padding) {
            const [num_frames, num_channels] = features.dims;

            const pad_size = num_frames % pad_to_multiple_of;
            if (pad_size > 0) {
                const padded_data = new Float32Array(num_channels * (num_frames + pad_size));
                padded_data.set(features.data)
                padded_data.fill(this.config.padding_value, features.data.length)

                const numPaddedFrames = num_frames + pad_size;
                features = {
                    data: padded_data,
                    dims: [numPaddedFrames, num_channels],
                }

                if (return_attention_mask) {
                    padded_attention_mask = new Tensor(
                        'int64',
                        new BigInt64Array(numPaddedFrames),
                        [1, numPaddedFrames],
                    )
                    padded_attention_mask.data.fill(1n, 0, num_frames);
                }
            }
        }

        const [num_frames, num_channels] = features.dims;

        const stride = this.config.stride;
        const remainder = num_frames % stride;
        if (remainder !== 0) {
            throw new Error(`The number of frames (${num_frames}) must be a multiple of the stride (${stride}).`)
        }

        const input_features = new Tensor('float32',
            features.data,
            features.dims,
        ).view(
            1,
            Math.floor(num_frames / stride),
            num_channels * stride,
        );

        const result = { input_features }

        if (return_attention_mask) {
            const reshapedNumFrames = input_features.dims[1];

            const attention_mask = new Tensor(
                'int64',
                new BigInt64Array(reshapedNumFrames),
                [1, reshapedNumFrames],
            );
            if (padded_attention_mask) {
                for (let i = 1, j = 0; i < num_frames; i += stride, ++j) {
                    attention_mask.data[j] = padded_attention_mask.data[i];
                }
            } else {
                attention_mask.data.fill(1n);
            }

            result.attention_mask = attention_mask;
        }

        return result;
    }
}

export class ASTFeatureExtractor extends FeatureExtractor {


    constructor(config) {
        super(config);

        const sampling_rate = this.config.sampling_rate;
        const mel_filters = mel_filter_bank(
            256, // num_frequency_bins
            this.config.num_mel_bins, // num_mel_filters
            20, // min_frequency
            Math.floor(sampling_rate / 2), // max_frequency
            sampling_rate, // sampling_rate
            null, // norm
            "kaldi", // mel_scale
            true, // triangularize_in_mel_space
        );

        // Do padding:
        for (let i = 0; i < mel_filters.length; ++i) {
            mel_filters[i].push(0);
        }
        this.mel_filters = mel_filters;

        this.window = window_function(400, 'hann', {
            periodic: false,
        })

        this.mean = this.config.mean;
        this.std = this.config.std;
    }

    /**
     * Computes the log-Mel spectrogram of the provided audio waveform.
     * @param {Float32Array|Float64Array} waveform The audio waveform to process.
     * @param {number} max_length The maximum number of frames to return.
     * @returns {{data: Float32Array, dims: number[]}} An object containing the log-Mel spectrogram data as a Float32Array and its dimensions as an array of numbers.
     */
    _extract_fbank_features(waveform, max_length) {
        // NOTE: We don't pad/truncate since that is passed in as `max_num_frames`
        return spectrogram(
            waveform,
            this.window, // window
            400, // frame_length
            160, // hop_length
            {
                fft_length: 512,
                power: 2.0,
                center: false,
                preemphasis: 0.97,
                mel_filters: this.mel_filters,
                log_mel: 'log',
                mel_floor: 1.192092955078125e-07,
                remove_dc_offset: true,

                // Custom
                max_num_frames: max_length,
                transpose: true,
            }
        )
    }


    /**
     * Asynchronously extracts features from a given audio using the provided configuration.
     * @param {Float32Array|Float64Array} audio The audio data as a Float32Array/Float64Array.
     * @returns {Promise<{ input_values: Tensor }>} A Promise resolving to an object containing the extracted input features as a Tensor.
     */
    async _call(audio) {
        validate_audio_inputs(audio, 'ASTFeatureExtractor');

        const features = this._extract_fbank_features(audio, this.config.max_length);
        if (this.config.do_normalize) {
            // Normalize the input audio spectrogram to have mean=0, std=0.5
            const denom = this.std * 2;
            for (let i = 0; i < features.data.length; ++i) {
                features.data[i] = (features.data[i] - this.mean) / denom;
            }
        }

        return {
            input_values: new Tensor('float32',
                features.data,
                [1, ...features.dims]
            )
        };
    }
}

export class ClapFeatureExtractor extends FeatureExtractor {

    constructor(config) {
        super(config);

        this.mel_filters = mel_filter_bank(
            this.config.nb_frequency_bins, // num_frequency_bins
            this.config.feature_size, // num_mel_filters
            this.config.frequency_min, // min_frequency
            this.config.frequency_max, // max_frequency
            this.config.sampling_rate, // sampling_rate
            null, // norm
            "htk", // mel_scale
        );

        this.mel_filters_slaney = mel_filter_bank(
            this.config.nb_frequency_bins, // num_frequency_bins
            this.config.feature_size, // num_mel_filters
            this.config.frequency_min, // min_frequency
            this.config.frequency_max, // max_frequency
            this.config.sampling_rate, // sampling_rate
            "slaney", // norm
            "slaney", // mel_scale
        );

        this.window = window_function(this.config.fft_window_size, 'hann')

    }


    /**
     * Extracts the mel spectrogram and prepares it for the mode based on the `truncation` and `padding` arguments.
     * 
     * Four different path are possible:
     *   - `truncation="fusion"` and the length of the waveform is greater than the max length: the mel spectrogram
     *     will be computed on the entire audio. 3 random crops and a dowsampled version of the full mel spectrogram
     *     are then stacked together. They will later be used for `feature_fusion`.
     *   - `truncation="rand_trunc"` and the length of the waveform is smaller than the max length: the audio is
     *     padded based on `padding`.
     *   - `truncation="fusion"` and the length of the waveform is smaller than the max length: the audio is padded
     *     based on `padding`, and is repeated `4` times.
     *   - `truncation="rand_trunc"` and the length of the waveform is greater than the max length: the mel
     *     spectrogram will be computed on a random crop of the waveform.
     * 
     * @param {Float32Array|Float64Array} waveform The input waveform.
     * @param {number} max_length The maximum length of the waveform.
     * @param {string} truncation The truncation strategy to use.
     * @param {string} padding The padding strategy to use.
     * @returns {{ data: Float32Array; dims: number[]; longer: boolean; }} An object containing the mel spectrogram data as a Float32Array, its dimensions as an array of numbers, and a boolean indicating whether the waveform was longer than the max length.
     */
    _get_input_mel(waveform, max_length, truncation, padding) {

        /** @type {{ data: Float32Array; dims: number[]}} */
        let input_mel;
        let longer = false;
        const diff = waveform.length - max_length;
        if (diff > 0) {
            if (truncation === 'rand_trunc') {
                longer = true;
                const idx = Math.floor(Math.random() * (diff + 1));
                waveform = waveform.subarray(idx, idx + max_length);

                input_mel = this._extract_fbank_features(waveform, this.mel_filters_slaney, this.config.nb_max_samples);
                input_mel.dims = [1, ...input_mel.dims]; // "unsqueeze"
            } else {
                // TODO implement fusion strategy
                throw new Error(`Truncation strategy "${truncation}" not implemented`)
            }
        } else {
            if (diff < 0) {
                let padded = new Float64Array(max_length); // already padded with zeros
                padded.set(waveform);

                if (padding === 'repeat') {
                    for (let i = waveform.length; i < max_length; i += waveform.length) {
                        padded.set(waveform.subarray(0, Math.min(waveform.length, max_length - i)), i);
                    }
                } else if (padding === 'repeatpad') {
                    for (let i = waveform.length; i < -diff; i += waveform.length) {
                        padded.set(waveform, i);
                    }
                }
                waveform = padded;
            }

            if (truncation === 'fusion') {
                throw new Error(`Truncation strategy "${truncation}" not implemented`)
            }

            input_mel = this._extract_fbank_features(waveform, this.mel_filters_slaney, this.config.nb_max_samples);
            input_mel.dims = [1, ...input_mel.dims]; // "unsqueeze"
        }

        return {
            ...input_mel,
            longer,
        }
    }

    /**
     * Compute the log-mel spectrogram of the provided `waveform` using the Hann window.
     * In CLAP, two different filter banks are used depending on the truncation pattern:
     *  - `self.mel_filters`: they correspond to the default parameters of `torchaudio` which can be obtained from
     *    calling `torchaudio.transforms.MelSpectrogram().mel_scale.fb`. These filters are used when `truncation`
     *    is set to `"fusion"`.
     *  - `self.mel_filteres_slaney` : they correspond to the default parameters of `librosa` which used
     *    `librosa.filters.mel` when computing the mel spectrogram. These filters were only used in the original
     *    implementation when the truncation mode is not `"fusion"`.
     * 
     * @param {Float32Array|Float64Array} waveform The audio waveform to process.
     * @param {number[][]} mel_filters The mel filters to use.
     * @param {number} [max_length=null] The maximum number of frames to return.
     * @returns {{data: Float32Array, dims: number[]}} An object containing the log-Mel spectrogram data as a Float32Array and its dimensions as an array of numbers.
     */
    _extract_fbank_features(waveform, mel_filters, max_length = null) {
        // NOTE: We don't pad/truncate since that is passed in as `max_num_frames`
        return spectrogram(
            waveform,
            this.window, // window
            this.config.fft_window_size, // frame_length
            this.config.hop_length, // hop_length
            {
                power: 2.0,
                mel_filters,
                log_mel: 'dB',

                // Custom
                max_num_frames: max_length,
                do_pad: false,
                transpose: true,
            }
        )
    }


    /**
     * Asynchronously extracts features from a given audio using the provided configuration.
     * @param {Float32Array|Float64Array} audio The audio data as a Float32Array/Float64Array.
     * @returns {Promise<{ input_features: Tensor }>} A Promise resolving to an object containing the extracted input features as a Tensor.
     */
    async _call(audio, {
        max_length = null,
    } = {}) {
        validate_audio_inputs(audio, 'ClapFeatureExtractor');

        // convert to mel spectrogram, truncate and pad if needed.
        const padded_inputs = this._get_input_mel(
            audio,
            max_length ?? this.config.nb_max_samples,
            this.config.truncation,
            this.config.padding,
        );


        return {
            input_features: new Tensor('float32',
                padded_inputs.data,
                [1, ...padded_inputs.dims]
            )
        };
    }
}



export class SpeechT5FeatureExtractor extends FeatureExtractor { }

/**
 * Represents a Processor that extracts features from an input.
 * @extends Callable
 */
export class Processor extends Callable {
    /**
     * Creates a new Processor with the given feature extractor.
     * @param {FeatureExtractor} feature_extractor The function used to extract features from the input.
     */
    constructor(feature_extractor) {
        super();
        this.feature_extractor = feature_extractor;
        // TODO use tokenizer here?
    }

    /**
     * Calls the feature_extractor function with the given input.
     * @param {any} input The input to extract features from.
     * @param {...any} args Additional arguments.
     * @returns {Promise<any>} A Promise that resolves with the extracted features.
     */
    async _call(input, ...args) {
        return await this.feature_extractor(input, ...args);
    }
}

export class SamProcessor extends Processor {
    /**
     * @borrows SamImageProcessor#_call as _call
     */
    async _call(...args) {
        return await this.feature_extractor(...args);
    }

    /**
     * @borrows SamImageProcessor#post_process_masks as post_process_masks
     */
    post_process_masks(...args) {
        // @ts-ignore
        return this.feature_extractor.post_process_masks(...args);
    }
    /**
     * @borrows SamImageProcessor#reshape_input_points as reshape_input_points
     */
    reshape_input_points(...args) {
        // @ts-ignore
        return this.feature_extractor.reshape_input_points(...args);
    }
}

/**
 * Represents a WhisperProcessor that extracts features from an audio input.
 * @extends Processor
 */
export class WhisperProcessor extends Processor {
    /**
     * Calls the feature_extractor function with the given audio input.
     * @param {any} audio The audio input to extract features from.
     * @returns {Promise<any>} A Promise that resolves with the extracted features.
     */
    async _call(audio) {
        return await this.feature_extractor(audio)
    }
}


export class Wav2Vec2ProcessorWithLM extends Processor {
    /**
     * Calls the feature_extractor function with the given audio input.
     * @param {any} audio The audio input to extract features from.
     * @returns {Promise<any>} A Promise that resolves with the extracted features.
     */
    async _call(audio) {
        return await this.feature_extractor(audio)
    }
}

export class SpeechT5Processor extends Processor {
    /**
     * Calls the feature_extractor function with the given input.
     * @param {any} input The input to extract features from.
     * @returns {Promise<any>} A Promise that resolves with the extracted features.
     */
    async _call(input) {
        return await this.feature_extractor(input)
    }
}

export class OwlViTProcessor extends Processor { }


//////////////////////////////////////////////////
/**
 * Helper class which is used to instantiate pretrained processors with the `from_pretrained` function.
 * The chosen processor class is determined by the type specified in the processor config.
 * 
 * **Example:** Load a processor using `from_pretrained`.
 * ```javascript
 * let processor = await AutoProcessor.from_pretrained('openai/whisper-tiny.en');
 * ```
 * 
 * **Example:** Run an image through a processor.
 * ```javascript
 * let processor = await AutoProcessor.from_pretrained('Xenova/clip-vit-base-patch16');
 * let image = await RawImage.read('https://huggingface.co/datasets/Xenova/transformers.js-docs/resolve/main/football-match.jpg');
 * let image_inputs = await processor(image);
 * // {
 * //   "pixel_values": {
 * //     "dims": [ 1, 3, 224, 224 ],
 * //     "type": "float32",
 * //     "data": Float32Array [ -1.558687686920166, -1.558687686920166, -1.5440893173217773, ... ],
 * //     "size": 150528
 * //   },
 * //   "original_sizes": [
 * //     [ 533, 800 ]
 * //   ],
 * //   "reshaped_input_sizes": [
 * //     [ 224, 224 ]
 * //   ]
 * // }
 * ```
 */
export class AutoProcessor {
    static FEATURE_EXTRACTOR_CLASS_MAPPING = {
        WhisperFeatureExtractor,
        ViTFeatureExtractor,
        MobileViTFeatureExtractor,
        OwlViTFeatureExtractor,
        CLIPFeatureExtractor,
        ChineseCLIPFeatureExtractor,
        SiglipImageProcessor,
        ConvNextFeatureExtractor,
        ConvNextImageProcessor,
        SegformerFeatureExtractor,
        BitImageProcessor,
        DPTImageProcessor,
        DPTFeatureExtractor,
        GLPNFeatureExtractor,
        BeitFeatureExtractor,
        DeiTFeatureExtractor,
        DetrFeatureExtractor,
        YolosFeatureExtractor,
        DonutFeatureExtractor,
        NougatImageProcessor,

        ViTImageProcessor,
        VitMatteImageProcessor,
        SamImageProcessor,
        Swin2SRImageProcessor,
        Wav2Vec2FeatureExtractor,
        SeamlessM4TFeatureExtractor,
        SpeechT5FeatureExtractor,
        ASTFeatureExtractor,
        ClapFeatureExtractor,
    }

    static PROCESSOR_CLASS_MAPPING = {
        WhisperProcessor,
        Wav2Vec2ProcessorWithLM,
        SamProcessor,
        SpeechT5Processor,
        OwlViTProcessor,
    }

    /**
     * Instantiate one of the processor classes of the library from a pretrained model.
     * 
     * The processor class to instantiate is selected based on the `feature_extractor_type` property of the config object
     * (either passed as an argument or loaded from `pretrained_model_name_or_path` if possible)
     * 
     * @param {string} pretrained_model_name_or_path The name or path of the pretrained model. Can be either:
     * - A string, the *model id* of a pretrained processor hosted inside a model repo on huggingface.co.
     *   Valid model ids can be located at the root-level, like `bert-base-uncased`, or namespaced under a
     *   user or organization name, like `dbmdz/bert-base-german-cased`.
     * - A path to a *directory* containing processor files, e.g., `./my_model_directory/`.
     * @param {import('./utils/hub.js').PretrainedOptions} options Additional options for loading the processor.
     * 
     * @returns {Promise<Processor>} A new instance of the Processor class.
     */
    static async from_pretrained(pretrained_model_name_or_path, {
        progress_callback = null,
        config = null,
        cache_dir = null,
        local_files_only = false,
        revision = 'main',
    } = {}) {

        let preprocessorConfig = config ?? await getModelJSON(pretrained_model_name_or_path, 'preprocessor_config.json', true, {
            progress_callback,
            config,
            cache_dir,
            local_files_only,
            revision,
        })

        // Determine feature extractor class
        // TODO: Ensure backwards compatibility with old configs
        let key = preprocessorConfig.feature_extractor_type ?? preprocessorConfig.image_processor_type;
        let feature_extractor_class = this.FEATURE_EXTRACTOR_CLASS_MAPPING[key];

        if (!feature_extractor_class) {
            if (preprocessorConfig.size !== undefined) {
                // Assume ImageFeatureExtractor
                console.warn(`Feature extractor type "${key}" not found, assuming ImageFeatureExtractor due to size parameter in config.`);
                feature_extractor_class = ImageFeatureExtractor;
            } else {
                throw new Error(`Unknown Feature Extractor type: ${key}`);
            }
        }

        // If no associated processor class, use default
        let processor_class = this.PROCESSOR_CLASS_MAPPING[preprocessorConfig.processor_class] ?? Processor;

        // Instantiate processor and feature extractor
        let feature_extractor = new feature_extractor_class(preprocessorConfig);
        return new processor_class(feature_extractor);
    }
}
//////////////////////////////////////////////////
<|MERGE_RESOLUTION|>--- conflicted
+++ resolved
@@ -1195,11 +1195,7 @@
 
     /**
      * 
-<<<<<<< HEAD
-     * @param {*} input_points 
-=======
      * @param {any} input_points 
->>>>>>> b1f96a2f
      * @param {HeightWidth[]} original_sizes 
      * @param {HeightWidth[]} reshaped_input_sizes 
      * @returns {Tensor}
@@ -1245,27 +1241,6 @@
         )
 
     }
-<<<<<<< HEAD
-    /**
-     * @param {any[]} images The URL(s) of the image(s) to extract features from.
-     * @param {*} input_points A 3D or 4D array, representing the input points provided by the user.
-     * - 3D: `[point_batch_size, nb_points_per_image, 2]`. In this case, `batch_size` is assumed to be 1.
-     * - 4D: `[batch_size, point_batch_size, nb_points_per_image, 2]`.
-     * @returns {Promise<SamImageProcessorResult>}
-     */
-    async _call(images, input_points) {
-        // TODO allow user to use preprocessed images
-        const {
-            pixel_values,
-            original_sizes,
-            reshaped_input_sizes,
-        } = await super._call(images);
-
-        const input_points_tensor = this.reshape_input_points(
-            input_points, original_sizes, reshaped_input_sizes
-        );
-=======
->>>>>>> b1f96a2f
 
     /**
      * 
@@ -1378,11 +1353,7 @@
                     }
                     interpolated_mask = new Tensor(
                         'bool',
-<<<<<<< HEAD
-                        Uint8Array.from(interpolated_mask.data.map(x => +(x > mask_threshold))),
-=======
                         binarizedMaskData,
->>>>>>> b1f96a2f
                         interpolated_mask.dims
                     )
                 }
@@ -1390,13 +1361,7 @@
                 interpolated_masks.push(interpolated_mask);
             }
 
-<<<<<<< HEAD
-            // TODO switch to stack
-            let concatenated = cat(interpolated_masks);
-            output_masks.push(concatenated);
-=======
             output_masks.push(stack(interpolated_masks));
->>>>>>> b1f96a2f
         }
 
         return output_masks;
